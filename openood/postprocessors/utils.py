--- conflicted
+++ resolved
@@ -49,11 +49,8 @@
         'dropout': DropoutPostProcessor,
         'draem': DRAEMPostprocessor,
         'dsvdd': DSVDDPostprocessor,
-<<<<<<< HEAD
         'mos': MOSPostprocessor,
-=======
         'opengan': OpenGanPostprocessor,
->>>>>>> b50be9d1
     }
 
     return postprocessors[config.postprocessor.name](config)