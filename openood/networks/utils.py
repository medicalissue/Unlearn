from turtle import forward
import numpy as np
import torch
import torch.backends.cudnn as cudnn
<<<<<<< HEAD

import openood.utils.comm as comm

from .csinet import CsiNet
=======
import torch.nn as nn
from types import MethodType
from .bit import KNOWN_MODELS
from .conf_widernet import Conf_WideResNet
>>>>>>> 357d1bdd
from .densenet import DenseNet3
from .draem_networks import DiscriminativeSubNetwork, ReconstructiveSubNetwork
from .dsvdd_net import build_network, get_Autoencoder
from .godinnet import GodinNet
from .lenet import LeNet
from .opengan import Discriminator, Generator
from .openmax_network import OpenMax
from .patchcore_net import patchcore_net
from .projectionnet import ProjectionNet
from .reactnet import ReactNet
from .resnet18_32x32 import ResNet18_32x32
from .resnet18_224x224 import ResNet18_224x224
from .resnet50 import ResNet50
from .vggnet import Vgg16, make_arch
from .wrn import WideResNet
from mmcls.apis import init_model
import mmcv


def get_network(network_config):

    num_classes = network_config.num_classes

    if network_config.name == 'resnet18_32x32':
        net = ResNet18_32x32(num_classes=num_classes)

    elif network_config.name == 'resnet18_224x224':
        net = ResNet18_224x224(num_classes=num_classes)

    elif network_config.name == 'resnet50':
        net = ResNet50(num_classes=num_classes)

    elif network_config.name == 'lenet':
        net = LeNet(num_classes=num_classes, num_channel=3)

    elif network_config.name == 'wrn':
        net = WideResNet(depth=28,
                         widen_factor=10,
                         dropRate=0.0,
                         num_classes=num_classes)

    elif network_config.name == 'densenet':
        net = DenseNet3(depth=100,
                        growth_rate=12,
                        reduction=0.5,
                        bottleneck=True,
                        dropRate=0.0,
                        num_classes=num_classes)

    elif network_config.name == 'wide_resnet_50_2':
        module = torch.hub.load('pytorch/vision:v0.9.0',
                                'wide_resnet50_2',
                                pretrained=True)
        net = patchcore_net(module)

    elif network_config.name == 'godinnet':
        backbone = get_network(network_config.backbone)
        net = GodinNet(backbone=backbone,
                       feature_size=backbone.feature_size,
                       num_classes=num_classes,
                       similarity_measure=network_config.similarity_measure)

    elif network_config.name == 'reactnet':
        backbone = get_network(network_config.backbone)
        net = ReactNet(backbone)

    elif network_config.name == 'csinet':
        backbone = get_network(network_config.backbone)
        net = CsiNet(backbone,
                     feature_size=backbone.feature_size,
                     num_classes=num_classes,
                     simclr_dim=network_config.simclr_dim,
                     shift_trans_type=network_config.shift_trans_type)

    elif network_config.name == 'draem':
        model = ReconstructiveSubNetwork(in_channels=3, out_channels=3)
        model_seg = DiscriminativeSubNetwork(in_channels=6, out_channels=2)

        net = {'generative': model, 'discriminative': model_seg}

<<<<<<< HEAD
    elif network_config.name == 'opengan':
        backbone = get_network(network_config.backbone)
=======
    elif network_config.name == 'openmax_network':
        net = OpenMax(backbone='ResNet18', num_classes=50)

    elif network_config.name == 'openGan':
        # NetType = eval(network_config.feat_extract_network)
        # feature_net = NetType()
        feature_net = get_network(network_config.feat_extract_network)
>>>>>>> 357d1bdd

        netG = Generator(in_channels=network_config.nz,
                         feature_size=network_config.ngf,
                         out_channels=network_config.nc)
        netD = Discriminator(in_channels=network_config.nc,
                             feature_size=network_config.ndf)

        net = {'netG': netG, 'netD': netD, 'backbone': backbone}

    elif network_config.name == 'arpl_gan':
        from .arpl_net import (resnet34ABN, Generator, Discriminator,
                               Generator32, Discriminator32)
        from .arpl_layer import ARPLayer
        feature_net = resnet34ABN(num_classes=num_classes, num_bns=2)
        dim_centers = feature_net.fc.weight.shape[1]
        feature_net.fc = nn.Identity()

        criterion = ARPLayer(feat_dim=dim_centers,
                             num_classes=num_classes,
                             weight_pl=network_config.weight_pl,
                             temp=network_config.temp)

        assert network_config.image_size == 32 \
            or network_config.image_size == 64, \
            'ARPL-GAN only supports 32x32 or 64x64 images!'

        if network_config.image_size == 64:
            netG = Generator(1, network_config.nz, network_config.ngf,
                             network_config.nc)  # ngpu, nz, ngf, nc
            netD = Discriminator(1, network_config.nc,
                                 network_config.ndf)  # ngpu, nc, ndf
        else:
            netG = Generator32(1, network_config.nz, network_config.ngf,
                               network_config.nc)  # ngpu, nz, ngf, nc
            netD = Discriminator32(1, network_config.nc,
                                   network_config.ndf)  # ngpu, nc, ndf

        net = {
            'netF': feature_net,
            'criterion': criterion,
            'netG': netG,
            'netD': netD
        }

    elif network_config.name == 'arpl_net':
        from .arpl_layer import ARPLayer
        feature_net = get_network(network_config.feat_extract_network)
        try:
            dim_centers = feature_net.fc.weight.shape[1]
            feature_net.fc = nn.Identity()
        except:
            dim_centers = feature_net.classifier[0].weight.shape[1]
            feature_net.classifier = nn.Identity()

        criterion = ARPLayer(feat_dim=dim_centers,
                             num_classes=num_classes,
                             weight_pl=network_config.weight_pl,
                             temp=network_config.temp)

        net = {'netF': feature_net, 'criterion': criterion}

    elif network_config.name == 'vgg and model':
        vgg = Vgg16(network_config['trainedsource'])
        model = make_arch(network_config['equal_network_size'],
                          network_config['use_bias'], True)
        net = {'vgg': vgg, 'model': model}

    elif network_config.name == 'bit':
        net = KNOWN_MODELS[network_config.model]()
    elif network_config.name == 'vit':
        cfg = mmcv.Config.fromfile(network_config.model)
        net = init_model(cfg, network_config.checkpoint, 0)
        net.get_fc = MethodType(lambda self: (self.head.layers.head.weight.cpu().numpy(), self.head.layers.head.bias.cpu().numpy()), net)

    elif network_config.name == 'conf_wideresnet':
        net = Conf_WideResNet(depth=16,
                              num_classes=num_classes,
                              widen_factor=8)
    elif network_config.name == 'dcae':
        net = get_Autoencoder(network_config.type)

    elif network_config.name == 'dsvdd':
        net = build_network(network_config.type)

    elif network_config.name == 'projectionNet':
        net = ProjectionNet(num_classes=2)

    else:
        raise Exception('Unexpected Network Architecture!')

    if network_config.pretrained:
        if type(net) is dict:
            for subnet, checkpoint in zip(net.values(),
                                          network_config.checkpoint):
                if checkpoint is not None:
                    if checkpoint != 'none':
                        subnet.load_state_dict(torch.load(checkpoint),
                                               strict=False)
        elif network_config.name == 'bit':
            net.load_from(np.load(network_config.checkpoint))
        elif network_config.name == 'vit':
            pass
        else:
            try:
                net.load_state_dict(torch.load(network_config.checkpoint),
                                    strict=False)
            except RuntimeError:
                # sometimes fc should not be loaded
                loaded_pth = torch.load(network_config.checkpoint)
                loaded_pth.pop('fc.weight')
                loaded_pth.pop('fc.bias')
                net.load_state_dict(loaded_pth, strict=False)
        print('Model Loading {} Completed!'.format(network_config.name))

    if network_config.num_gpus > 1:
        if type(net) is dict:
            for key, subnet in zip(net.keys(), net.values()):
                net[key] = torch.nn.parallel.DistributedDataParallel(
                    subnet,
                    device_ids=[comm.get_local_rank()],
                    broadcast_buffers=True)
        else:
            net = torch.nn.parallel.DistributedDataParallel(
                net.cuda(),
                device_ids=[comm.get_local_rank()],
                broadcast_buffers=True)

    if network_config.num_gpus > 0:
        if type(net) is dict:
            for subnet in net.values():
                subnet.cuda()
        else:
            net.cuda()
        torch.cuda.manual_seed(1)

    cudnn.benchmark = True
    return net<|MERGE_RESOLUTION|>--- conflicted
+++ resolved
@@ -1,18 +1,18 @@
 from turtle import forward
+from types import MethodType
+
+import mmcv
 import numpy as np
 import torch
 import torch.backends.cudnn as cudnn
-<<<<<<< HEAD
+import torch.nn as nn
+from mmcls.apis import init_model
 
 import openood.utils.comm as comm
 
-from .csinet import CsiNet
-=======
-import torch.nn as nn
-from types import MethodType
 from .bit import KNOWN_MODELS
 from .conf_widernet import Conf_WideResNet
->>>>>>> 357d1bdd
+from .csinet import CsiNet
 from .densenet import DenseNet3
 from .draem_networks import DiscriminativeSubNetwork, ReconstructiveSubNetwork
 from .dsvdd_net import build_network, get_Autoencoder
@@ -28,8 +28,6 @@
 from .resnet50 import ResNet50
 from .vggnet import Vgg16, make_arch
 from .wrn import WideResNet
-from mmcls.apis import init_model
-import mmcv
 
 
 def get_network(network_config):
@@ -93,18 +91,11 @@
 
         net = {'generative': model, 'discriminative': model_seg}
 
-<<<<<<< HEAD
-    elif network_config.name == 'opengan':
-        backbone = get_network(network_config.backbone)
-=======
     elif network_config.name == 'openmax_network':
         net = OpenMax(backbone='ResNet18', num_classes=50)
 
-    elif network_config.name == 'openGan':
-        # NetType = eval(network_config.feat_extract_network)
-        # feature_net = NetType()
-        feature_net = get_network(network_config.feat_extract_network)
->>>>>>> 357d1bdd
+    elif network_config.name == 'opengan':
+        backbone = get_network(network_config.backbone)
 
         netG = Generator(in_channels=network_config.nz,
                          feature_size=network_config.ngf,
@@ -177,7 +168,9 @@
     elif network_config.name == 'vit':
         cfg = mmcv.Config.fromfile(network_config.model)
         net = init_model(cfg, network_config.checkpoint, 0)
-        net.get_fc = MethodType(lambda self: (self.head.layers.head.weight.cpu().numpy(), self.head.layers.head.bias.cpu().numpy()), net)
+        net.get_fc = MethodType(
+            lambda self: (self.head.layers.head.weight.cpu().numpy(),
+                          self.head.layers.head.bias.cpu().numpy()), net)
 
     elif network_config.name == 'conf_wideresnet':
         net = Conf_WideResNet(depth=16,
