import torch
import torch.backends.cudnn as cudnn

from .densenet import DenseNet3
from .draem_networks import DiscriminativeSubNetwork, ReconstructiveSubNetwork
from .lenet import LeNet
from .resnet18 import ResNet18
from .resnet18L import ResNet18L
from .vggnet import Vgg16, make_arch
from .wrn import WideResNet


def get_network(network_config):

    num_classes = network_config.num_classes

    if network_config.name == 'res18':
        net = ResNet18(num_classes=num_classes)

    elif network_config.name == 'res18L':
        net = ResNet18L(num_classes=num_classes)

    elif network_config.name == 'lenet':
        net = LeNet(num_classes=num_classes, num_channel=3)

    elif network_config.name == 'lenet_bw':
        net = LeNet(num_classes=num_classes, num_channel=1)

    elif network_config.name == 'wrn':
        net = WideResNet(depth=28,
                         widen_factor=10,
                         dropRate=0.0,
                         num_classes=num_classes)

    elif network_config.name == 'densenet':
        net = DenseNet3(depth=100,
                        growth_rate=12,
                        reduction=0.5,
                        bottleneck=True,
                        dropRate=0.0,
                        num_classes=num_classes)

    elif network_config.name == 'DRAEM':
        model = ReconstructiveSubNetwork(in_channels=3, out_channels=3)
        model_seg = DiscriminativeSubNetwork(in_channels=6, out_channels=2)
        net = {'generative': model, 'discriminative': model_seg}
<<<<<<< HEAD
        
    elif network_config.name == 'vgg and model':
        vgg = Vgg16(network_config['trainedsource'])
        model = make_arch(network_config['equal_network_size'],
                          network_config['use_bias'], True)
        net = {'vgg': vgg, 'model': model}
=======
>>>>>>> 2c585fc9

    else:
        raise Exception('Unexpected Network Architecture!')

    if network_config.pretrained:
        if type(net) is dict:
            for subnet, checkpoint in zip(net.values(),
                                          network_config.checkpoint):
                if checkpoint is not None:
                    if checkpoint != 'none':
                        subnet.load_state_dict(torch.load(checkpoint),
                                               strict=False)
        else:
            net.load_state_dict(torch.load(network_config.checkpoint),
                                strict=False)
        print('Model Loading {} Completed!'.format(network_config.name))

    if network_config.num_gpus > 1:
        if type(net) is dict:
            for key, subnet in zip(net.keys(), net.values()):
                net[key] = torch.nn.DataParallel(
                    subnet, device_ids=list(range(network_config.num_gpus)))
        else:
            net = torch.nn.DataParallel(net,
                                        device_ids=list(
                                            range(network_config.num_gpus)))

    if network_config.num_gpus > 0:
        if type(net) is dict:
            for subnet in net.values():
                subnet.cuda()
        else:
            net.cuda()
        torch.cuda.manual_seed(1)

    cudnn.benchmark = True
    return net<|MERGE_RESOLUTION|>--- conflicted
+++ resolved
@@ -44,15 +44,12 @@
         model = ReconstructiveSubNetwork(in_channels=3, out_channels=3)
         model_seg = DiscriminativeSubNetwork(in_channels=6, out_channels=2)
         net = {'generative': model, 'discriminative': model_seg}
-<<<<<<< HEAD
-        
+
     elif network_config.name == 'vgg and model':
         vgg = Vgg16(network_config['trainedsource'])
         model = make_arch(network_config['equal_network_size'],
                           network_config['use_bias'], True)
         net = {'vgg': vgg, 'model': model}
-=======
->>>>>>> 2c585fc9
 
     else:
         raise Exception('Unexpected Network Architecture!')
