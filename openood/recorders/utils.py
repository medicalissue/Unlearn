--- conflicted
+++ resolved
@@ -13,21 +13,14 @@
 def get_recorder(config: Config):
     recorders = {
         'base': BaseRecorder,
-<<<<<<< HEAD
         'draem': DRAEMRecorder,
         'opengan': OpenGanRecorder,
-        'kdad': KdadRecorder
-=======
-        'DRAEM': DRAEMRecorder,
-        'kdad': KdadRecorder,
         'conf_esti': Conf_Esti_Recorder,
         'dcae': DCAERecorder,
         'dsvdd': DSVDDRecorder,
-        'openGan': OpenGanRecorder,
         'kdad': KdadRecorder,
         'arpl': ARPLRecorder,
         'cutpaste': CutpasteRecorder,
->>>>>>> 357d1bdd
     }
 
     return recorders[config.recorder.name](config)