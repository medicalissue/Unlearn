--- conflicted
+++ resolved
@@ -1,5 +1,4 @@
 import torchvision.transforms as tvs_trans
-
 
 normalization_dict = {
     'cifar10': [[0.4914, 0.4822, 0.4465], [0.2470, 0.2435, 0.2616]],
@@ -14,20 +13,17 @@
 center_crop_dict = {
     28: 28,
     32: 32,
-<<<<<<< HEAD
     64: 64,
     224: 256,
     256: 256,
     299: 320,
-    331: 352
-=======
+    331: 352,
     224: 256,
     256: 256,
     299: 320,
     331: 352,
     384: 384,
-    480: 480
->>>>>>> 357d1bdd
+    480: 480,
 }
 
 interpolation_modes = {
@@ -35,9 +31,10 @@
     'bilinear': tvs_trans.InterpolationMode.BILINEAR,
 }
 
+
 class Convert:
     def __init__(self, mode='RGB'):
         self.mode = mode
 
     def __call__(self, image):
-        return image.convert(self.mode)
+        return image.convert(self.mode)