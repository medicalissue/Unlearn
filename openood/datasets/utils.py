<<<<<<< HEAD
from statistics import mean
=======
import torch
from numpy import load
>>>>>>> aea7e8df
from torch.utils.data import DataLoader

from openood.utils.config import Config

from .feature_dataset import FeatDataset
from .imglist_dataset import ImglistDataset


def get_dataloader(dataset_config: Config, preprocessor=None):
    # prepare a dataloader dictionary
    dataloader_dict = {}
    for split in dataset_config.split_names:
        split_config = dataset_config[split]
        # currently we only support ImglistDataset
        CustomDataset = eval(split_config.dataset_class)
        dataset = CustomDataset(name=dataset_config.name + '_' + split,
                                split=split,
                                interpolation=split_config.interpolation,
                                image_size=dataset_config.image_size,
                                imglist_pth=split_config.imglist_pth,
                                data_dir=split_config.data_dir,
                                num_classes=dataset_config.num_classes,
                                crop_size = dataset_config.crop_size,
                                mean = split_config.mean,
                                std = split_config.std,
                                preprocessor=preprocessor)
        dataloader = DataLoader(dataset,
                                batch_size=split_config.batch_size,
                                shuffle=split_config.shuffle,
                                num_workers=dataset_config.num_workers)

        dataloader_dict[split] = dataloader
    return dataloader_dict


def get_ood_dataloader(ood_config: Config, preprocessor=None):
    # specify custom dataset class
    CustomDataset = eval(ood_config.dataset_class)
    dataloader_dict = {}
    for split in ood_config.split_names:
        split_config = ood_config[split]
        if split == 'val':
            # validation set
            dataset = CustomDataset(name=ood_config.name + '_' + split,
                                    split=split,
                                    interpolation=ood_config.interpolation,
                                    image_size=ood_config.image_size,
                                    imglist_pth=split_config.imglist_pth,
                                    data_dir=split_config.data_dir,
                                    num_classes=ood_config.num_classes,
                                    crop_size = ood_config.crop_size,
                                    mean = split_config.mean,
                                    std = split_config.std,
                                    preprocessor=preprocessor)
            dataloader = DataLoader(dataset,
                                    batch_size=ood_config.batch_size,
                                    shuffle=ood_config.shuffle,
                                    num_workers=ood_config.num_workers)
            dataloader_dict[split] = dataloader
        else:
            # dataloaders for csid, nearood, farood
            sub_dataloader_dict = {}
            for dataset_name in split_config.datasets:
                dataset_config = split_config[dataset_name]
                dataset = CustomDataset(name=ood_config.name + '_' + split,
                                        split=split,
                                        interpolation=ood_config.interpolation,
                                        image_size=ood_config.image_size,
                                        imglist_pth=dataset_config.imglist_pth,
                                        data_dir=dataset_config.data_dir,
                                        num_classes=ood_config.num_classes,
                                        crop_size = ood_config.crop_size,
                                        mean = dataset_config.mean,
                                        std = dataset_config.std,
                                        preprocessor=preprocessor)
                dataloader = DataLoader(dataset,
                                        batch_size=ood_config.batch_size,
                                        shuffle=ood_config.shuffle,
                                        num_workers=ood_config.num_workers)
                sub_dataloader_dict[dataset_name] = dataloader
            dataloader_dict[split] = sub_dataloader_dict

    return dataloader_dict


def get_feature_dataloader(dataset_config: Config):
    # load in the cached feature
    loaded_data = load(dataset_config.feat_path, allow_pickle=True)
    total_feat = torch.from_numpy(loaded_data['feat_list'])
    del loaded_data
    # reshape the vector to fit in to the network
    total_feat.unsqueeze_(-1).unsqueeze_(-1)
    # let's see what we got here should be something like:
    # torch.Size([total_num, channel_size, 1, 1])
    print(total_feat.shape)

    split_config = dataset_config['train']

    dataset = FeatDataset(feat=total_feat)
    dataloader = DataLoader(dataset,
                            batch_size=split_config.batch_size,
                            shuffle=split_config.shuffle,
                            num_workers=dataset_config.num_workers)

    return dataloader<|MERGE_RESOLUTION|>--- conflicted
+++ resolved
@@ -1,9 +1,5 @@
-<<<<<<< HEAD
-from statistics import mean
-=======
 import torch
 from numpy import load
->>>>>>> aea7e8df
 from torch.utils.data import DataLoader
 
 from openood.utils.config import Config
